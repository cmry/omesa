# -*- coding: utf-8 -*-

"""Text feature extraction module.

This module contains several helper classes for extracting textual features
used in Text Mining applications, partly based on instances parsed with parse.
It also includes a wrapper class to cleverly hanlde this within the shed
environment.

"""

import numpy as np
import re
from collections import OrderedDict, Counter
import pickle

# Author:       Chris Emmery
# Contributors: Mike Kestemont, Ben Verhoeven, Janneke van de Loo
# License:      BSD 3-Clause
# pylint:       disable=E1103,W0512


class Featurizer(object):

    """Wrapper for looping feature extractors in fit and transform operations.

    Calls helper classes which extract different features from text data. Given
    a list of initialized feature extractor classes, correctly streams or dumps
    instances along these classes. Also provides an interface to fit and
    transform methods.

    Parameters
    ----------
    features : list
        List of initialized feature extractor classes. The classes can be
        found within this module.

    Attributes
    ----------
    helper : list of classes
        Store for the provided features.

    X : list of lists of shape [n_samples, n_words]
        All data instances used by space_based featurizer helpers.

    Y : list of labels
        Labels for X.

    Examples
    --------
    Note: this is just for local use only.

    During training with a full space and a generator:
    >>> loader = reader.load  # assumes that this is a generator
    >>> features = [Ngrams(level='char', n_list=[1,2])]
    >>> ftr = _Featurizer(features)
    >>> ftr.fit(loader())
    >>> X, Y = ftr.transform(loader()), ftr.labels

    During testing with only one instance:
    >>> new_data = 'this is some string to test'
    >>> tex, tey = ftr.transform(new_data), ftr.labels

    Notes
    -----
    For an explanation regarding the parse features, please refer either to
    utils.parse.extract_tags or http://ilk.uvt.nl/parse/.
    """

    def __init__(self, features):
        """Initialize the wrapper and set the provided features to a var."""
        self.labels, self.labelc = {}, 0
        self.metaf, self.metafc = {}, 0
        self.helpers = features

    def transform(self, stream):
        """Call all the helpers to extract features.

        Parameters
        ----------
        stream : generator
            Yields an instance with (label, raw, parse, meta).
        func : function
            Function object from etiher the fit or transform method.

        Returns
        -------
        X : numpy array of shape [n_samples, n_features]
            Training data returns when applying the transform function.
        """
        for label, raw, parse, meta in stream:
            v = {}
            if label not in self.labels:
                self.labels[label] = self.labelc
                self.labelc += 1
            for helper in self.helpers:
                v.update(helper.transform(raw, parse))
            if meta:
                for meta_inst in meta:
                    if meta_inst not in self.metaf:
                        self.metaf[label] = self.metafc
                        self.metafc += 1
                        v.update({self.metaf[meta_inst]: 1})
            yield self.labels[label], v


class Ngrams(object):

    """Calculate n-gram frequencies.

    Can either be applied on token, POS or character level. The transform
    method dumps a feature dictionary that can be used for feature hashing.

    Parameters
    ----------
    n_list : list of integers
        Amount of grams that have to be extracted, can be multiple. Say that
        uni and bigrams have to be extracted, n_list has to be [1, 2].

    max_feats : integers
        Limits how many features will be generated.

    Examples
    --------
    Token-level uni and bigrams with a maximum of 2000 feats per n:

    >>> ng = Ngrams(level='token', n_list=[1, 2], max_feats=2000)
    >>> ng.transform('this is text')
    ... {'this': 1, 'is': 1, 'text': 1, 'this is': 1, 'is text': 1}

    Notes
    -----
    Implemented by: Chris Emmery
    """

    def __init__(self, level='token', n_list=None):
        """Set parameters for N-gram extraction."""
        self.name = level+'_ngram'
        self.n_list = [2] if not n_list else n_list
        self.level = level
        self.row = 0 if level is 'token' else 2
        self.index, self.counter = 0, 0

    def __str__(self):
        """Report on feature settings."""
        return '''
        feature:   {0}
        n_list:    {1}
        '''.format(self.name, self.n_list)

    def _find_ngrams(self, input_list, n):
        """Magic n-gram function.

        Calculate n-grams from a list of tokens/characters with added begin and
        end items. Based on the implementation by Scott Triglia.
        """
        inp = [''] * n + input_list + [''] * n
        return zip(*[inp[i:] for i in range(n)])

    def transform(self, raw, parse=None):
        """Given a document, return level-grams as Counter dict."""
        if self.level == 'char':
            needle = list(raw)
        elif self.level == 'text':
            needle = raw.split()
        elif self.level == 'token' or self.level == 'pos':
            #FIXME: parses are not handled well
            needle = parse[self.row] if parse[0][0] else raw.split()
            if self.level == 'pos' and not parse:
                raise EnvironmentError("There's no POS annotation.")

        c = Counter()
        for n in self.n_list:
            c += Counter([self.level+"-"+"_".join(item) for
                          item in self._find_ngrams(needle, n)])
        return c


class FuncWords(object):

    """Extract function word frequencies.

    Computes relative frequencies of function words according to parse data,
    and adds the respective frequencies as a feature.

    Notes
    -----
    Implemented by: Chris Emmery
    Dutch functors: Ben Verhoeven
    """

    def __init__(self, lang='en'):
        """Set parameters for function word extraction."""
        self.name = 'func_words'

        if lang == 'en':
            raise NotImplementedError
        elif lang == 'nl':
            self.functors = {
                'VNW': 'pronouns', 'LID': 'determiners', 'VZ': 'prepositions',
                'BW': 'adverbs', 'TW': 'quantifiers', 'VG': 'conjunction'}

    def transform(self, _, parse):
        """Extract frequencies for fitted function word possibilites."""
        tokens = [item[0] for item in parse if item[2].split('(')[0]
                  in self.functors]
        return Counter(tokens)


<<<<<<< HEAD
class DuSent():
    """
    Lexicon based sentiment features.
=======
class SentimentFeatures():

    """Lexicon based sentiment features.
>>>>>>> d0ee4098

    Calculates four features related to sentiment: average polarity, number of
    positive, negative and neutral words. Counts based on the Duoman and
    Pattern sentiment lexicons.

    Notes
    -----
    Implemented by: Chris Emmery

    Based on code by Cynthia Van Hee, Marjan Van de Kauter, Orphée De Clercq
    """

    def __init__(self):
        """Load the sentiment lexicon."""
        self.name = 'sentiment'
        self.lexiconDict = pickle.load(
            open(__file__.split('featurizer.py')[0] +
                                '/data/sentilexicons.cpickle', 'rb'))

    def __str__(self):
        return '''
        feature:   %s
        ''' % (self.name)

    def calculate_sentiment(self, instance):
        """Calculate four features for the input instance.

        Instance is a list of word-pos-lemma tuples that represent a token.
        """
        polarity_score = 0.0
        token_dict = OrderedDict({
            r'SPEC\(vreemd\)': ('f', 'f'),
            r'BW\(\)': ('b', 'b'),
            r'N\(': ('n', 'n'),
            r'TWS\(\)': ('i', 'i'),
            r'ADJ\(': ('a', 'a'),
            r'WW\((od|vd).*(,prenom|,vrij)': ('a', 'v'),
            r'WW\((od|vd).*,nom': ('n', 'v'),
            r'WW\(inf,nom': ('n', 'v'),
            r'WW\(': ('v', 'v')
        })
        for parse in instance:
            try:
                word, lemma, pos, _ = parse
            except ValueError:
                exit("ERROR: DuSent relies on Frogged data!")
            for regx, param in token_dict.items():
                if re.search(regx, pos):
                    if (word, param[0]) in self.lexiconDict:
                        polarity_score += self.lexiconDict[(word, param[0])]
                    elif (lemma, param[1]) in self.lexiconDict:
                        polarity_score += self.lexiconDict[(lemma, param[1])]
                    break
                    # FIXME: reinclude the token numbers here
        return polarity_score

    def transform(self, raw, parse):
        """Get the sentiment belonging to the words in the parse string."""
        return {self.name: self.calculate_sentiment(parse)}


class SimpleStats:
    r"""Word and token based features.

    Parameters
    ----------
    text : boolean, optional, default True
        Text-based features to be extracted, includes:

        - Total amount of flooding, and individually punctuation and
          alphanumeric stats.
        - Frequency of punctuation and number sequences.
        - Emoticon frequencies.

    token : boolean, optional, default True
        Token-based features to be extracted, can includes:

        - Word lengths.
        - Number of all CAPITAL words.
        - Number Of Start Capital Words.
        - Occurence of URLs.
        - Occurence of links to pictures.
        - Occurence of links to videos.
        - Every feature listed above.

    sentence_lenth : boolean, optional, default True
        Add the sentence length as a feature.

    Examples
    --------
    All features:
    >>> SimpleStats()

    Only text features:
    >>> SimpleStats(token=False, sentence_length=False)

    Notes
    -----
    Features by: Janneke van de Loo
    Implemented by: Chris Emmery
    """

    def __init__(self, text=True, token=True, sentence_length=True):
        """Initialize all parameters to extract simple stats."""
        self.name = 'simple_stats'
        self.v = {}
        self.text, self.token, self.stl = text, token, sentence_length

    def avg(self, iterb):
        """Average length of iter."""
        return np.mean([len(fl) for fl, _ in iterb]) if iterb else 0

    def text_based_feats(self, raw):
        """Include features that are based on the raw text."""
        r_punc = r'[\!\?\.\,\:\;\(\)\"\'\-]'
        flood, flood_alph, flood_punc = [], [], []

        for fl in re.findall(r"((.)\2{2,})", raw):
            flood.append(len(fl[0]))
            if re.search(r'^[a-zA-Z]+$', fl[1]):
                flood_alph.append(len(fl[0]))
            if re.search(r_punc, fl[1]):
                flood_punc.append(len(fl[0]))
        # print(fl, fl_alph, fl_punc)
        av = (np.mean(flood), np.mean(flood_alph), np.mean(flood_punc))

        self.v.update({'flood_norm_len': len(flood),
                       'flood_alph_len': len(flood_alph),
                       'flood_punc_len': len(flood_punc),
                       'flood_norm_avg': av[0] if str(av[0]) != 'nan' else 0,
                       'flood_alph_avg': av[1] if str(av[1]) != 'nan' else 0,
                       'flood_punc_avg': av[2] if str(av[2]) != 'nan' else 0,
                       'num_punc': len(re.findall(r_punc + '+', raw)),
                       'num_num': len(re.findall(r'[0-9]+', raw)),
                       'num_emots': len(re.findall(r'_EMOTICON_', raw))})

    def token_based_feats(self, tokens):
        """Include features that are based on certain tokens."""
        stats = {'word_len': 0, 'cap_words': 0, 'start_cap': 0,
                 'num_urls': 0, 'num_phots': 0, 'num_vids': 0}
        r_cap = r'[A-Z\-0-9]*[A-Z][A-Z\-0-9]*$'

        for token in tokens:
            stats['word_len'] += len(token)
            stats['cap_words'] += len(''.join(re.findall(r_cap, token)))
            stats['start_cap'] += len(re.findall(r'[A-Z][a-z]', token))

            # needs token parser
            if token == '__URL__':
                stats['num_urls'] += 1
            elif token == '__PHOTO__':
                stats['num_phots'] += 1
            elif token == '__VIDEO__':
                stats['num_vids'] += 1

        self.v.update(stats)

    def avg_sent_length(self, sentence_indices):
        """Calculate average sentence length."""
        words_per_sent = Counter(sentence_indices)
        return np.mean([val for _, val in words_per_sent.items()])

    def transform(self, raw, parse):
        """Transform given instance into simple text features."""
        if self.text:
            self.text_based_feats(raw)
        try:
            if self.token:
                assert parse
                self.token_based_feats([p[0] for p in parse])
            if self.stl:
                assert parse
                self.avg_sent_length([p[3] for p in parse])
        except AssertionError:
            exit("SimpleStats - No parses were found to extract token or " +
                 "sentence features from. Please provide or disable features.")
        return self.v


class Readability:
    """Get readability-related features.

    Notes
    -----
    Implemented by: Chris Emmery
    Attributes by: Tom De Smedt
    """

    def __init__(self):
        """Initialize empty class variables."""
        self.name = 'readability'
        self.diacritics = \
            u"àáâãäåąāæçćčςďèéêëēěęģìíîïīłįķļľņñňńйðòóôõöøþřšťùúûüůųýÿўžż"
        self.punctuation = ".,;:!?()[]{}`''\"@#$^&*+-|=~_"
        self.flooding = re.compile(r"((.)\2{2,})", re.I)  # ooo, xxx, !!!, ...
        self.emoticons = set((
            '*)', '*-)', '8)', '8-)', '8-D', ":'''(", ":'(", ':(', ':)',
            ':-(', ':-)', ':-.', ':-/', ':-<', ':-D', ':-O', ':-P', ':-S',
            ':-[', ':-b', ':-c', ':-o', ':-p', ':-s', ':-|', ':/', ':3', ':>',
            ':D', ':O', ':P', ':S', ':[', ':\\', ':]', ':^)', ':b', ':c',
            ':c)', ':o', ':o)', ':p', ':s', ':{', ':|', ':}', ";'(", ';)',
            ';-)', ';-]', ';D', ';]', ';^)', '<3', '=(', '=)', '=-D', '=/',
            '=D', '=]', '>.>', '>:)', '>:/', '>:D', '>:P', '>:[', '>:\\',
            '>:o', '>;]', 'X-D', 'XD', 'o.O', 'o_O', 'x-D', 'xD', u'\xb0O\xb0',
            u'\xb0o\xb0', u'\u2665', u'\u2764', '^_^', '-_-'
        ))
        self.emoji = set((
            u'\U0001f44c', u'\U0001f44d', u'\U0001f47f', u'\U0001f495',
            u'\U0001f499', u'\U0001f49a', u'\U0001f49b', u'\U0001f49c',
            u'\U0001f600', u'\U0001f601', u'\U0001f602', u'\U0001f603',
            u'\U0001f604', u'\U0001f605', u'\U0001f606', u'\U0001f607',
            u'\U0001f608', u'\U0001f60a', u'\U0001f60b', u'\U0001f60c',
            u'\U0001f60d', u'\U0001f60e', u'\U0001f60f', u'\U0001f610',
            u'\U0001f612', u'\U0001f613', u'\U0001f614', u'\U0001f615',
            u'\U0001f61b', u'\U0001f61c', u'\U0001f61d', u'\U0001f61e',
            u'\U0001f61f', u'\U0001f620', u'\U0001f621', u'\U0001f622',
            u'\U0001f625', u'\U0001f626', u'\U0001f627', u'\U0001f629',
            u'\U0001f62a', u'\U0001f62b', u'\U0001f62c', u'\U0001f62d',
            u'\U0001f62e', u'\U0001f62f', u'\U0001f633', u'\U0001f636',
            u'\U0001f63b', u'\U0001f63f', u'\U0001f640', u'\u2764\ufe0f',
            u'\u263a', u'\ud83d', u'\ude09'
        ))
        self.url = re.compile(r"https?://[^\s]+")
        self.ref = re.compile(r"@[a-z0-9_./]+", flags=re.I)

        return NotImplementedError

    def transform(self, raw, _):
        """Add each metric to the feature vector."""
        # TODO: add stuff here
        pass<|MERGE_RESOLUTION|>--- conflicted
+++ resolved
@@ -207,15 +207,9 @@
         return Counter(tokens)
 
 
-<<<<<<< HEAD
 class DuSent():
     """
     Lexicon based sentiment features.
-=======
-class SentimentFeatures():
-
-    """Lexicon based sentiment features.
->>>>>>> d0ee4098
 
     Calculates four features related to sentiment: average polarity, number of
     positive, negative and neutral words. Counts based on the Duoman and
